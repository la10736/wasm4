import React from 'react';
import Tabs from '@theme/Tabs';
import TabItem from '@theme/TabItem';
import CodeBlock from '@theme/CodeBlock';

const LABELS = {
    "language-cpp": "C / C++",
    "language-d": "D",
    "language-typescript": "AssemblyScript",
    "language-rust": "Rust",
    "language-go": "Go",
<<<<<<< HEAD
    "language-odin": "Odin",
=======
    "language-zig": "Zig",
>>>>>>> a039deaf
};

function getLanguage (component) {
    // Pull the class name out of the rendered code block. No idea how reliable this is.
    const lang = component.props.children.props.className;

    // Treat C the same as C++ and JS the same as TS
    if (lang == "language-c") {
        return "language-cpp";
    }
    if (lang == "language-javascript") {
        return "language-typescript";
    }

    return lang;
}

export default function MultiLanguageCode (props) {
    const tabItems = props.children.map(child => (
        <TabItem value={ getLanguage(child) }>{ child }</TabItem>
    ));

    return (
        <Tabs
          groupId="code-language"
          defaultValue="language-typescript"
          values={ props.children.map(child => {
              const lang = getLanguage(child);
              return { label: LABELS[lang], value: lang };
          }) }
        >
            { tabItems }
        </Tabs>
    );
}<|MERGE_RESOLUTION|>--- conflicted
+++ resolved
@@ -9,11 +9,8 @@
     "language-typescript": "AssemblyScript",
     "language-rust": "Rust",
     "language-go": "Go",
-<<<<<<< HEAD
     "language-odin": "Odin",
-=======
     "language-zig": "Zig",
->>>>>>> a039deaf
 };
 
 function getLanguage (component) {
